package httpd

import (
	"crypto/sha256"
	"encoding/hex"
	"fmt"
	"io"
	"net/http"
	"os"
	"path"
	"time"

	"github.com/drakkan/sftpgo/v2/pkg/dataprovider"
	"github.com/go-chi/render"
)

var supportedOnlyOfficeExtensions = []string{
	"doc", "docx", "odt", "ppt", "pptx", "xls", "xlsx", "ods",
}

// only office environment variables
const (
<<<<<<< HEAD
	ServerAddressEnvKey           = "SFTP_SERVER_ADDR"
	OnlyOfficeServerAddressEnvKey = "ONLYOFFICE_SERVER_ADDR"
=======
	// ServerAdressEnvKey Key for ServerAddress env variable
	ServerAdressEnvKey = "SFTP_SERVER_ADDR"
	// OnlyOfficeServerAdressEnvKey Key for OnlyOfficeServerAddress env variable
	OnlyOfficeServerAdressEnvKey = "ONLYOFFICE_SERVER_ADDR"
>>>>>>> ac5201e0
)

type onlyOfficeCallbackData struct {
	Status int    `json:"status"`
	URL    string `json:"url"`
}

type userInfo struct {
	Name string
	ID   string
}

type editOnlyOfficeFilePage struct {
	BaseURL       string
	OnlyOfficeURL string
	FilePath      string
	FileName      string
	FileKey       string
	Ext           string
	Token         string
	User          userInfo
	ShareID       string
	DocumentURL   string
}

type onlyOfficeCallbackResponse struct {
	Error int `json:"error"`
}

func getServerAddress() string {
	return os.Getenv(ServerAddressEnvKey)
}

func getOnlyOfficeServerAddress() string {
	return os.Getenv(OnlyOfficeServerAddressEnvKey)
}

func generateOnlyOfficeFileKey(fileName string, modTime time.Time) string {
	h := sha256.New()
	value := fmt.Sprintf("%s.%d", fileName, modTime.Unix())
	h.Write([]byte(value))
	bs := h.Sum(nil)
	key := hex.EncodeToString(bs[:20])
	return key
}

func checkOnlyOfficeExt(fileName string) bool {
	ext := path.Ext(path.Base(fileName))[1:]
	for _, supportedExt := range supportedOnlyOfficeExtensions {
		if ext == supportedExt {
			return true
		}
	}
	return false
}

<<<<<<< HEAD
func (s *httpdServer) onlyOfficeWriteCallback(w http.ResponseWriter, r *http.Request) {
	var connection *Connection
	var err error

	shareID := r.URL.Query().Get("id")
	if shareID != "" {
		validScopes := []dataprovider.ShareScope{dataprovider.ShareScopeRead, dataprovider.ShareScopeReadWrite}
		_, connection, err = s.checkPublicShare(w, r, validScopes)
		if err != nil {
			return
		}
	} else {
		connection, err = getUserConnection(w, r)
		if err != nil {
			return
		}
=======
func onlyOfficeWriteCallback(w http.ResponseWriter, r *http.Request) {
	connection, err := getUserConnection(w, r)
	if err != nil {
		return
>>>>>>> ac5201e0
	}

	fileName := connection.User.GetCleanedPath(r.URL.Query().Get("path"))

	callbackData := onlyOfficeCallbackData{}

	err = render.DecodeJSON(r.Body, &callbackData)
	if err != nil {
		sendAPIResponse(w, r, err, "", http.StatusBadRequest)
		return
	}

	if callbackData.Status == 2 {
		fs, fsPath, err := connection.GetFsAndResolvedPath(fileName)
		if err != nil {
			sendAPIResponse(w, r, err, fmt.Sprintf("Unable to save file from only office %#v", fileName), getMappedStatusCode(err))
			return
		}

		file, _, _, err := fs.Create(fsPath, os.O_WRONLY|os.O_CREATE, connection.GetCreateChecks(fileName, true))
		if err != nil {
			sendAPIResponse(w, r, err, fmt.Sprintf("Unable to save file from only office %#v", fileName), getMappedStatusCode(err))
			return
		}

		resp, err := http.Get(callbackData.URL)
		if err != nil {
			sendAPIResponse(w, r, err, fmt.Sprintf("Unable to save file from only office %#v", fileName), getMappedStatusCode(err))
			return
		}
		defer resp.Body.Close()

		_, err = io.Copy(file, resp.Body)
		if err != nil {
			sendAPIResponse(w, r, err, fmt.Sprintf("Unable to save file from only office %#v", fileName), getMappedStatusCode(err))
			return
		}
	}

	render.JSON(w, r, onlyOfficeCallbackResponse{Error: 0})
}<|MERGE_RESOLUTION|>--- conflicted
+++ resolved
@@ -20,15 +20,10 @@
 
 // only office environment variables
 const (
-<<<<<<< HEAD
-	ServerAddressEnvKey           = "SFTP_SERVER_ADDR"
+	// ServerAddressEnvKey Key for ServerAddress env variable
+	ServerAddressEnvKey = "SFTP_SERVER_ADDR"
+	// OnlyOfficeServerAddressEnvKey Key for OnlyOfficeServerAddress env variable
 	OnlyOfficeServerAddressEnvKey = "ONLYOFFICE_SERVER_ADDR"
-=======
-	// ServerAdressEnvKey Key for ServerAddress env variable
-	ServerAdressEnvKey = "SFTP_SERVER_ADDR"
-	// OnlyOfficeServerAdressEnvKey Key for OnlyOfficeServerAddress env variable
-	OnlyOfficeServerAdressEnvKey = "ONLYOFFICE_SERVER_ADDR"
->>>>>>> ac5201e0
 )
 
 type onlyOfficeCallbackData struct {
@@ -85,7 +80,6 @@
 	return false
 }
 
-<<<<<<< HEAD
 func (s *httpdServer) onlyOfficeWriteCallback(w http.ResponseWriter, r *http.Request) {
 	var connection *Connection
 	var err error
@@ -102,12 +96,6 @@
 		if err != nil {
 			return
 		}
-=======
-func onlyOfficeWriteCallback(w http.ResponseWriter, r *http.Request) {
-	connection, err := getUserConnection(w, r)
-	if err != nil {
-		return
->>>>>>> ac5201e0
 	}
 
 	fileName := connection.User.GetCleanedPath(r.URL.Query().Get("path"))
